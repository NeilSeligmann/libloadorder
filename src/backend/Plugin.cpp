--- conflicted
+++ resolved
@@ -126,14 +126,9 @@
     bool Plugin::isValid(const std::string& filename, const GameSettings& gameSettings) {
         string name = trimGhostExtension(filename);
 
-<<<<<<< HEAD
-        return libespm::Plugin::isValid(gameSettings.getPluginsFolder() / name, gameSettings.getLibespmId(), true)
-            || libespm::Plugin::isValid(gameSettings.getPluginsFolder() / (name + ".ghost"), gameSettings.getLibespmId(), true);
-=======
         return (boost::iends_with(name, ".esp") || boost::iends_with(name, ".esm"))
             && (libespm::Plugin::isValid(gameSettings.getPluginsFolder() / name, gameSettings.getLibespmId(), true)
             || libespm::Plugin::isValid(gameSettings.getPluginsFolder() / (name + ".ghost"), gameSettings.getLibespmId(), true));
->>>>>>> fd82cfc9
     }
 
     std::string Plugin::trimGhostExtension(const std::string& filename) {
